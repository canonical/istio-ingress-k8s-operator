--- conflicted
+++ resolved
@@ -74,7 +74,8 @@
     interface: ingress
     description: |
       Provides ingress-like routing to the related Juju application, load-balancing across all units
-<<<<<<< HEAD
+  metrics-endpoint:
+    interface: prometheus_scrape
 
 requires:
   certificates:
@@ -82,10 +83,6 @@
     limit: 1
     description: |
       Send a CSR to- and obtain a signed certificate from an external CA.
-=======
-  metrics-endpoint:
-    interface: prometheus_scrape
-
 
 resources:
   metrics-proxy-image:
@@ -93,5 +90,4 @@
     description: Metrics Proxy OCI image
     # TODO: change below to point at the correct image once metrics-proxy rock is onboarded
     # see: https://github.com/canonical/oci-factory/issues/268
-    upstream-source: docker.io/ibraaoad/metrics-proxy:v0.1.0
->>>>>>> afc66b9a
+    upstream-source: docker.io/ibraaoad/metrics-proxy:v0.1.0