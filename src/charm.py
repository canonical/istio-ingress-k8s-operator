#!/usr/bin/env python3

# Copyright 2024 Canonical Ltd.
# See LICENSE file for licensing details.

"""Istio Ingress Charm."""
import logging
import re
import time
from collections import defaultdict
from typing import Dict, List, Optional, TypedDict, cast
from urllib.parse import urlparse

from charms.istio_k8s.v0.istio_ingress_config import IngressConfigProvider
from charms.oauth2_proxy_k8s.v0.forward_auth import ForwardAuthRequirer, ForwardAuthRequirerConfig
from charms.observability_libs.v1.cert_handler import CertHandler
from charms.prometheus_k8s.v0.prometheus_scrape import MetricsEndpointProvider
from charms.tempo_coordinator_k8s.v0.charm_tracing import trace_charm
from charms.tempo_coordinator_k8s.v0.tracing import TracingEndpointRequirer
from charms.traefik_k8s.v2.ingress import IngressPerAppProvider as IPAv2
from lightkube.core.client import Client
from lightkube.core.exceptions import ApiError
from lightkube.generic_resource import create_namespaced_resource
from lightkube.models.autoscaling_v2 import (
    CrossVersionObjectReference,
    HorizontalPodAutoscalerSpec,
)
from lightkube.models.meta_v1 import ObjectMeta
from lightkube.resources.apps_v1 import Deployment
from lightkube.resources.autoscaling_v2 import HorizontalPodAutoscaler
from lightkube.resources.core_v1 import Secret, Service
from lightkube.types import PatchType
from lightkube_extensions.batch import KubernetesResourceManager, create_charm_default_labels
from ops import BlockedStatus, EventBase, main
from ops.charm import CharmBase
from ops.model import ActiveStatus, MaintenanceStatus
from ops.pebble import ChangeError, Layer

from models import (
    Action,
    AllowedRoutes,
    AuthorizationPolicyResource,
    AuthorizationPolicySpec,
    AuthRule,
    BackendRef,
    From,
    GatewayTLSConfig,
    HTTPRequestRedirectFilter,
    HTTPRouteFilter,
    HTTPRouteFilterType,
    HTTPRouteResource,
    HTTPRouteResourceSpec,
    HTTPURLRewriteFilter,
    IstioGatewayResource,
    IstioGatewaySpec,
    Listener,
    Match,
    Metadata,
    Operation,
    ParentRef,
    PathMatch,
    PolicyTargetReference,
    Provider,
    Rule,
    SecretObjectReference,
    Source,
    To,
    WorkloadSelector,
)

logger = logging.getLogger(__name__)


RESOURCE_TYPES = {
    "Gateway": create_namespaced_resource(
        "gateway.networking.k8s.io", "v1", "Gateway", "gateways"
    ),
    "HTTPRoute": create_namespaced_resource(
        "gateway.networking.k8s.io", "v1", "HTTPRoute", "httproutes"
    ),
    "GRPCRoute": create_namespaced_resource(
        "gateway.networking.k8s.io", "v1", "GRPCRoute", "grpcroutes"
    ),
    "ReferenceGrant": create_namespaced_resource(
        "gateway.networking.k8s.io", "v1beta1", "ReferenceGrant", "referencegrants"
    ),
    "AuthorizationPolicy": create_namespaced_resource(
        "security.istio.io",
        "v1",
        "AuthorizationPolicy",
        "authorizationpolicies",
    ),
}

GATEWAY_RESOURCE_TYPES = {RESOURCE_TYPES["Gateway"], Secret, HorizontalPodAutoscaler}
INGRESS_RESOURCE_TYPES = {
    RESOURCE_TYPES["GRPCRoute"],
    RESOURCE_TYPES["ReferenceGrant"],
    RESOURCE_TYPES["HTTPRoute"],
}
INGRESS_AUTHENTICATED_NAME = "ingress"
AUTHORIZATION_POLICY_RESOURCE_TYPES = {RESOURCE_TYPES["AuthorizationPolicy"]}

GATEWAY_SCOPE = "istio-gateway"
INGRESS_SCOPE = "istio-ingress"
INGRESS_AUTH_POLICY_SCOPE = "istio-ingress-authorization-policy"
EXTZ_AUTH_POLICY_SCOPE = "external-authorizer-authorization-policy"
HPA_SCOPE = "istio-ingress-hpa"

INGRESS_CONFIG_RELATION = "istio-ingress-config"
FORWARD_AUTH_RELATION = "forward-auth"
PEERS_RELATION = "peers"


class DataValidationError(RuntimeError):
    """Raised when data validation fails on IPU relation data."""


class DisabledCertHandler:
    """A mock CertHandler class that mimics being unavailable."""

    available: bool = False
    server_cert = None
    private_key = None


class RefreshCerts(EventBase):
    """Event raised when the charm wants the certs to be refreshed."""


class RouteInfo(TypedDict):
    """Class to hold route information."""

    service_name: str
    namespace: str
    port: int
    strip_prefix: bool
    prefix: Optional[str]


@trace_charm(
    tracing_endpoint="_charm_tracing_endpoint",
    extra_types=[
        MetricsEndpointProvider,
    ],
    # we don't add a cert because istio does TLS his way
    # TODO: fix when https://github.com/canonical/istio-beacon-k8s-operator/issues/33 is closed
)
class IstioIngressCharm(CharmBase):
    """Charm the service."""

    def __init__(self, *args):
        super().__init__(*args)
        # Add a custom event that we can emit to request a cert refresh
        self.on.define_event("refresh_certs", RefreshCerts)

        self._ingress_url_ = None

        self.managed_name = f"{self.app.name}-istio"
        self._lightkube_field_manager: str = self.app.name
        self._lightkube_client = None

        # Map of ingress_relation_name to the handler that manages that relation
        self.ingress_relation_handlers = {
            INGRESS_AUTHENTICATED_NAME: IPAv2(
                charm=self,
                relation_name=INGRESS_AUTHENTICATED_NAME,
            ),
        }
        self.telemetry_labels = {
            f"charms.canonical.com/{self.model.name}.{self.app.name}.telemetry": "aggregated"
        }
        # Configure Observability
        self._scraping = MetricsEndpointProvider(
            self,
            jobs=[{"static_configs": [{"targets": ["*:15090"]}]}],
        )
        self.charm_tracing = TracingEndpointRequirer(
            self, relation_name="charm-tracing", protocols=["otlp_http"]
        )
        self._charm_tracing_endpoint = (
            self.charm_tracing.get_endpoint("otlp_http") if self.charm_tracing.relations else None
        )
        self.forward_auth = ForwardAuthRequirer(self)
        self.ingress_config = IngressConfigProvider(
            relation_mapping=self.model.relations, app=self.app
        )
        self.framework.observe(self.on.config_changed, self._on_config_changed)
        self.framework.observe(self.forward_auth.on.auth_config_changed, self._handle_auth_config)
        self.framework.observe(self.forward_auth.on.auth_config_removed, self._handle_auth_config)
        self.framework.observe(self.on.remove, self._on_remove)
        for relation_handler in self.ingress_relation_handlers.values():
            self.framework.observe(
                relation_handler.on.data_provided, self._on_ingress_data_provided
            )
            self.framework.observe(relation_handler.on.data_removed, self._on_ingress_data_removed)
        self.framework.observe(
            self.on.metrics_proxy_pebble_ready, self._metrics_proxy_pebble_ready
        )
        self.framework.observe(
            self.on[INGRESS_CONFIG_RELATION].relation_changed, self._handle_ingress_config
        )
        self.framework.observe(
            self.on[INGRESS_CONFIG_RELATION].relation_broken, self._handle_ingress_config
        )
        self.framework.observe(self.on.leader_elected, self._handle_ingress_config)
        self.framework.observe(self.on[PEERS_RELATION].relation_changed, self._on_peers_changed)
        self.framework.observe(self.on[PEERS_RELATION].relation_departed, self._on_peers_changed)

        # During the initialisation of the charm, we do not have a LoadBalancer and thus a LoadBalancer external IP.
        # If we need that IP to request the certs, disable cert handling until we have it.
        if (external_hostname := self._ingress_url) is None:
            logger.debug(
                "External hostname is not set and no load balancer ip available.  TLS certificate generation disabled"
            )
            self._cert_handler = DisabledCertHandler()
        else:
            self._cert_handler = CertHandler(
                self,
                key="istio-ingress-cert",  # TODO: how is this key used?  if we have two ingresses, do we get issues?
                peer_relation_name=PEERS_RELATION,
                certificates_relation_name="certificates",
                sans=[external_hostname],
                cert_subject=external_hostname,
                # Use a custom event for the charm to signal to the library that we may have changed something
                # meaningful for the CSR.  CertHandler will only regenerate the CSR and obtain new certs if it detects
                # a change when handling this event.
                refresh_events=[self.on.refresh_certs],
            )
            self.framework.observe(
                self._cert_handler.on.cert_changed, self._on_cert_handler_cert_changed
            )

    @property
    def lightkube_client(self):
        """Returns a lightkube client configured for this charm."""
        if self._lightkube_client is None:
            self._lightkube_client = Client(
                namespace=self.model.name, field_manager=self._lightkube_field_manager
            )
        return self._lightkube_client

    def _setup_proxy_pebble_service(self):
        """Define and start the metrics broadcast proxy Pebble service."""
        proxy_container = self.unit.get_container("metrics-proxy")
        if not proxy_container.can_connect():
            return
        proxy_layer = Layer(
            {
                "summary": "Metrics Broadcast Proxy Layer",
                "description": "Pebble layer for the metrics broadcast proxy",
                "services": {
                    "metrics-proxy": {
                        "override": "replace",
                        "summary": "Metrics Broadcast Proxy",
                        "command": f"metrics-proxy --labels {self.format_labels(self.telemetry_labels)}",
                        "startup": "enabled",
                    }
                },
            }
        )

        proxy_container.add_layer("metrics-proxy", proxy_layer, combine=True)

        try:
            proxy_container.replan()
        except ChangeError as e:
            logger.error(f"Error while replanning proxy container: {e}")

    def _get_gateway_resource_manager(self):
        return KubernetesResourceManager(
            labels=create_charm_default_labels(
                self.app.name, self.model.name, scope=GATEWAY_SCOPE
            ),
            resource_types=GATEWAY_RESOURCE_TYPES,  # pyright: ignore
            lightkube_client=self.lightkube_client,
            logger=logger,
        )

    def _get_ingress_route_resource_manager(self):
        return KubernetesResourceManager(
            labels=create_charm_default_labels(
                self.app.name, self.model.name, scope=INGRESS_SCOPE
            ),
            resource_types=INGRESS_RESOURCE_TYPES,  # pyright: ignore
            lightkube_client=self.lightkube_client,
            logger=logger,
        )

    def _get_ingress_auth_policy_resource_manager(self):
        return KubernetesResourceManager(
            labels=create_charm_default_labels(
                self.app.name, self.model.name, scope=INGRESS_AUTH_POLICY_SCOPE
            ),
            resource_types=AUTHORIZATION_POLICY_RESOURCE_TYPES,  # pyright: ignore
            lightkube_client=self.lightkube_client,
            logger=logger,
        )

    def _get_extz_auth_policy_resource_manager(self):
        return KubernetesResourceManager(
            labels=create_charm_default_labels(
                self.app.name, self.model.name, scope=EXTZ_AUTH_POLICY_SCOPE
            ),
            resource_types=AUTHORIZATION_POLICY_RESOURCE_TYPES,  # pyright: ignore
            lightkube_client=self.lightkube_client,
            logger=logger,
        )

    def _on_cert_handler_cert_changed(self, _):
        """Event handler for when tls certificates have changed."""
        self._sync_all_resources()

    def _on_config_changed(self, _):
        """Event handler for config changed."""
        self._sync_all_resources()

    def _metrics_proxy_pebble_ready(self, _):
        """Event handler for metrics_proxy_pebble_ready."""
        self._sync_all_resources()

    def _handle_ingress_config(self, _):
        """Event handler for ingress_config relation events."""
        self._sync_all_resources()

    def _handle_auth_config(self, _):
        """Event handler for forward_auth config changes."""
        self._sync_all_resources()

    def _on_peers_changed(self, _):
        """Event handler for whenever peer topology changes."""
        self._sync_all_resources()

    def _on_remove(self, _):
        """Event handler for remove."""
        # if there are still units left, skip removal
        if self.model.app.planned_units() > 0:
            return

        # Removing tailing ingresses
        kim = self._get_ingress_route_resource_manager()
        kim.delete()

        self._remove_gateway_resources()

        kam = self._get_ingress_auth_policy_resource_manager()
        kam.delete()

        keam = self._get_extz_auth_policy_resource_manager()
        keam.delete()

    def _on_ingress_data_provided(self, _):
        """Handle a unit providing data requesting IPU."""
        self._sync_all_resources()

    def _on_ingress_data_removed(self, _):
        """Handle a unit removing the data needed to provide ingress."""
        self._sync_all_resources()

    def _remove_gateway_resources(self):
        kgm = self._get_gateway_resource_manager()
        kgm.delete()

    def _is_deployment_ready(self) -> bool:
        """Check if the deployment is ready after 10 attempts."""
        timeout = int(self.config["ready-timeout"])
        check_interval = 10
        attempts = timeout // check_interval

        for _ in range(attempts):
            try:
                deployment = self.lightkube_client.get(
                    Deployment, name=self.managed_name, namespace=self.model.name
                )
                if (
                    deployment.status
                    and deployment.status.readyReplicas == deployment.status.replicas
                ):
                    return True
                logger.warning("Deployment not ready, retrying...")
            except ApiError:
                logger.warning("Deployment not found, retrying...")

            time.sleep(check_interval)

        return False

    def _is_load_balancer_ready(self) -> bool:
        """Wait for the LoadBalancer to be created."""
        timeout = int(self.config["ready-timeout"])
        check_interval = 10
        attempts = timeout // check_interval

        for _ in range(attempts):
            lb_status = self._get_lb_external_address
            if lb_status:
                return True

            logger.warning("Loadbalancer not ready, retrying...")
            time.sleep(check_interval)
        return False

    @property
    def _get_lb_external_address(self) -> Optional[str]:
        try:
            lb = self.lightkube_client.get(
                Service, name=self.managed_name, namespace=self.model.name
            )
        except ApiError:
            return None

        if not (status := getattr(lb, "status", None)):
            return None
        if not (load_balancer_status := getattr(status, "loadBalancer", None)):
            return None
        if not (ingress_addresses := getattr(load_balancer_status, "ingress", None)):
            return None
        if not (ingress_address := ingress_addresses[0]):
            return None

        return ingress_address.hostname or ingress_address.ip

    def _is_ready(self) -> bool:

        if not self._is_deployment_ready():
            self.unit.status = BlockedStatus(
                "Gateway k8s deployment not ready, is istio properly installed?"
            )
            return False
        if not self._is_load_balancer_ready():
            self.unit.status = BlockedStatus(
                "Gateway load balancer is unable to obtain an IP or hostname from the cluster."
            )
            return False

        return True

    def _construct_gateway_tls_secret(self):
        """Return the TLS secret resource for the gateway if TLS is configured, otherwise None."""
        if not self._cert_handler.available:
            return None

        return Secret(
            metadata=ObjectMeta(name=self._certificate_secret_name),
            stringData={
                "tls.crt": self._cert_handler.server_cert,
                "tls.key": self._cert_handler.private_key,
            },
        )

    def _construct_gateway(self, tls_secret_name: Optional[str] = None):
        """Construct the Gateway resource for the ingress.

        Gateway will always enable HTTP on port 80 and, if TLS is configured, HTTPS on port 443.

        Args:
            tls_secret_name (str): (Optional) The name of the secret containing the TLS certificates.  If specified, the
                                   gateway will be configured to use TLS with this secret for the certificates.
        """
        allowed_routes = AllowedRoutes(namespaces={"from": "All"})
        hostname = self._ingress_url if self._is_valid_hostname(self._ingress_url) else None
        listeners = [
            Listener(
                name="http",
                port=80,
                protocol="HTTP",
                allowedRoutes=allowed_routes,
                hostname=hostname,
            )
        ]

        if tls_secret_name:
            listeners.append(
                Listener(
                    name="https",
                    port=443,
                    protocol="HTTPS",
                    allowedRoutes=allowed_routes,
                    tls=GatewayTLSConfig(
                        certificateRefs=[SecretObjectReference(name=tls_secret_name)]
                    ),
                    hostname=hostname,
                )
            )

        gateway = IstioGatewayResource(
            metadata=Metadata(
                name=self.app.name,
                namespace=self.model.name,
                labels={**self.telemetry_labels},
            ),
            spec=IstioGatewaySpec(
                gatewayClassName="istio",
                listeners=listeners,
            ),
        )
        gateway_resource = RESOURCE_TYPES["Gateway"]
        return gateway_resource(
            metadata=ObjectMeta.from_dict(gateway.metadata.model_dump()),
            spec=gateway.spec.model_dump(exclude_none=True),
        )

    def _construct_httproute(
        self,
        service_name: str,
        namespace: str,
        port: int,
        strip_prefix: bool,
        prefix: str,
        section_name: str,
    ):
        http_route = HTTPRouteResource(
            metadata=Metadata(
                name=service_name + "-" + section_name + "-" + self.app.name,
                namespace=namespace,
            ),
            spec=HTTPRouteResourceSpec(
                parentRefs=[
                    ParentRef(
                        name=self.app.name,
                        namespace=self.model.name,
                        sectionName=section_name,
                    )
                ],
                rules=[
                    Rule(
                        matches=[Match(path=PathMatch(value=prefix))],
                        backendRefs=[
                            BackendRef(
                                name=service_name,
                                port=port,
                                namespace=namespace,
                            )
                        ],
                        filters=(
                            [
                                HTTPRouteFilter(
                                    type=HTTPRouteFilterType.URLRewrite,
                                    urlRewrite=HTTPURLRewriteFilter(),
                                )
                            ]
                            if strip_prefix
                            else []
                        ),
                    )
                ],
                # TODO: uncomment the below when support is added for both wildcards and using subdomains
                # hostnames=[udata.host for udata in data.units],
            ),
        )
        http_resource = RESOURCE_TYPES["HTTPRoute"]
        return http_resource(
            metadata=ObjectMeta.from_dict(http_route.metadata.model_dump()),
            # Export without unset and None because None means nil in Kubernetes, which is not what we want.
            spec=http_route.spec.model_dump(exclude_none=True),
        )

    def _construct_auth_policy_from_ingress_to_target(
        self, target_name: str, target_namespace: str, target_port: int
    ):
        """Return an AuthorizationPolicy that allows the ingress workload to communicate with the target workload."""
        auth_policy = AuthorizationPolicyResource(
            metadata=Metadata(
                name=target_name + "-" + self.app.name + "-" + target_namespace + "-l4",
                namespace=target_namespace,
            ),
            spec=AuthorizationPolicySpec(
                rules=[
                    AuthRule(
                        to=[To(operation=Operation(ports=[str(target_port)]))],
                        from_=[  # type: ignore # this is accessible via an alias "from"
                            # The ServiceAccount that is used to deploy the Gateway (ingress) workload
                            From(
                                source=Source(
                                    principals=[
                                        _get_peer_identity_for_juju_application(
                                            self.managed_name, self.model.name
                                        )
                                    ]
                                )
                            )
                        ],
                    )
                ],
                selector=WorkloadSelector(matchLabels={"app.kubernetes.io/name": target_name}),
                action=Action.allow,
            ),
        )
        auth_resource = RESOURCE_TYPES["AuthorizationPolicy"]
        return auth_resource(
            metadata=ObjectMeta.from_dict(auth_policy.metadata.model_dump()),
            # by_alias=True because the model includes an alias for the `from` field
            # exclude_unset=True because unset fields will be treated as their default values in Kubernetes
            # exclude_none=True because null values in this data always mean the Kubernetes default
            spec=auth_policy.spec.model_dump(by_alias=True, exclude_unset=True, exclude_none=True),
        )

    def _construct_ext_authz_policy(self, ext_authz_provider_name: str):

        ext_authz_policy = AuthorizationPolicyResource(
            metadata=Metadata(
                name=f"ext-authz-{self.app.name}",
                namespace=self.model.name,
            ),
            spec=AuthorizationPolicySpec(
                rules=[AuthRule()],
                targetRefs=[
                    PolicyTargetReference(
                        kind="Gateway",
                        group="gateway.networking.k8s.io",
                        name=self.app.name,
                    )
                ],
                action=Action.custom,
                provider=Provider(name=ext_authz_provider_name),
            ),
        )
        auth_resource = RESOURCE_TYPES["AuthorizationPolicy"]
        return auth_resource(
            metadata=ObjectMeta.from_dict(ext_authz_policy.metadata.model_dump()),
            # by_alias=True because the model includes an alias for the `from` field
            # exclude_unset=True because unset fields will be treated as their default values in Kubernetes
            # exclude_none=True because null values in this data always mean the Kubernetes default
            spec=ext_authz_policy.spec.model_dump(
                by_alias=True, exclude_unset=True, exclude_none=True
            ),
        )

    def _construct_redirect_to_https_httproute(
        self, app_name: str, model: str, prefix: str, section_name: str
    ):
        http_route = HTTPRouteResource(
            metadata=Metadata(
                name=app_name + "-" + section_name + "-" + self.app.name,
                namespace=model,
            ),
            spec=HTTPRouteResourceSpec(
                parentRefs=[
                    ParentRef(
                        name=self.app.name,
                        namespace=self.model.name,
                        sectionName=section_name,
                    )
                ],
                rules=[
                    Rule(
                        matches=[Match(path=PathMatch(value=prefix))],
                        filters=[
                            HTTPRouteFilter(
                                type=HTTPRouteFilterType.RequestRedirect,
                                requestRedirect=HTTPRequestRedirectFilter(
                                    scheme="https", statusCode=301
                                ),
                            )
                        ],
                    )
                ],
                # TODO: uncomment the below when support is added for both wildcards and using subdomains
                # hostnames=[udata.host for udata in data.units],
            ),
        )
        http_resource = RESOURCE_TYPES["HTTPRoute"]
        return http_resource(
            metadata=ObjectMeta.from_dict(http_route.metadata.model_dump()),
            # Export without unset and None because None means nil in Kubernetes, which is not what we want.
            spec=http_route.spec.model_dump(exclude_none=True),
        )

    def _construct_hpa(self, unit_count: int) -> HorizontalPodAutoscaler:
        return HorizontalPodAutoscaler(
            metadata=ObjectMeta(name=self.app.name, namespace=self.model.name),
            spec=HorizontalPodAutoscalerSpec(
                scaleTargetRef=CrossVersionObjectReference(
                    apiVersion="apps/v1",
                    kind="Deployment",
                    name=self.managed_name,
                ),
                minReplicas=unit_count,
                maxReplicas=unit_count,
            ),
        )

    def _sync_all_resources(self):
        """Synchronize all resources including authentication, gateway, ingress, and certificates.

        Flow:
        * Check authentication configuration.
        * Publish or clear the auth_decisions_address in ingress-config, if related.
        * If auth relation exists but no decisions address, set to blocked and remove gateway.
<<<<<<< HEAD
        * Synchronize external authorization configuration.
            - If missing valid ingress-config relation when auth is provided, set to blocked and remove gateway.
        * Reconcile HPA and gateway resources to align replicas with unit count and ensure gateway readiness.
        * Validate the external hostname.
        * Synchronize ingress resources and set up the proxy service.
        * Update forward auth relation data with ingressed apps.
        * Request certificate inspection.
        """
        if not self.unit.is_leader():
            self.unit.status = ActiveStatus("Backup unit; standing by for leader takeover")
            return
=======
        * Fetch route information from the ingress relation
        * Synchronize external authorization configuration.
            - If missing valid ingress-config relation when auth is provided, set to blocked and remove gateway.
        * Synchronize gateway resources and validate readiness.
        * Validate the external hostname.
        * Synchronize ingress resources
        * Publish route information to ingressed applications
        * Set up the proxy service
        * Update forward auth relation data with ingressed apps.
        * Request certificate inspection.
        """
>>>>>>> 6c5477c0
        # Check authentication configuration.
        auth_decisions_address = self._get_oauth_decisions_address()

        # Publish or clear the auth_decisions_address in ingress-config, if related.
        if self.model.get_relation(INGRESS_CONFIG_RELATION):
            self._publish_to_istio_ingress_config_relation(auth_decisions_address)

        # If auth relation exists but no decisions address, set to blocked and remove gateway.
        if self.model.get_relation(FORWARD_AUTH_RELATION) and not auth_decisions_address:
            self.unit.status = BlockedStatus(
                "Authentication configuration incomplete; ingress is disabled."
            )
            self._remove_gateway_resources()
            return

<<<<<<< HEAD
=======
        # Construct route information from the ingress relation
        application_route_data = self._get_routes()
        deduplicate_app_route_data(application_route_data)
        # TODO: Capture a BlockedStatus here if there's duplicates
        #  (https://github.com/canonical/istio-ingress-k8s-operator/issues/57)

>>>>>>> 6c5477c0
        # Synchronize external authorization configuration.
        if not self.ingress_config.is_ready() and auth_decisions_address:
            self.unit.status = BlockedStatus(
                "Ingress configuration relation missing, yet valid authentication configuration are provided."
            )
            self._remove_gateway_resources()
            return
        self._sync_ext_authz_auth_policy(auth_decisions_address)

<<<<<<< HEAD
        # Reconcile HPA and gateway resources
=======
        # Synchronize gateway resources and check readiness.
>>>>>>> 6c5477c0
        self._sync_gateway_resources()
        self.unit.status = MaintenanceStatus("Validating gateway readiness")
        if not self._is_ready():
            return

        # Validate external hostname.
<<<<<<< HEAD
        if not self._external_host:
=======
        if not self._ingress_url:
>>>>>>> 6c5477c0
            self.unit.status = BlockedStatus(
                "Invalid hostname provided, Please ensure this adheres to RFC 1123."
            )
            return

<<<<<<< HEAD
        # Synchronize ingress resources and set up the proxy service.
=======
        # Synchronize ingress resources
>>>>>>> 6c5477c0
        try:
            # Extract just a list of the routes to be created
            routes_to_create = [
                route
                for route_data in application_route_data.values()
                for route in route_data["routes"]
            ]
            self._sync_ingress_resources(routes=routes_to_create)
        except ApiError as e:
            logger.error("Ingress sync failed: %s", e)
            self.unit.status = BlockedStatus("Issue with setting up an ingress")
            return

<<<<<<< HEAD
=======
        # Publish route information to ingressed applications
        self._publish_routes_to_ingressed_applications(application_route_data)

        # Set up the proxy service.
        self._setup_proxy_pebble_service()

>>>>>>> 6c5477c0
        # Update forward auth relation data with ingressed apps.
        if self.model.get_relation(FORWARD_AUTH_RELATION):
            ingressed_apps = [app for app, _ in application_route_data.keys()]
            self.forward_auth.update_requirer_relation_data(
                ForwardAuthRequirerConfig(ingress_app_names=ingressed_apps)
            )

<<<<<<< HEAD
=======
        self.unit.status = ActiveStatus(f"Serving at {self._ingress_url}")

>>>>>>> 6c5477c0
        # Request certificate inspection.
        # Request a cert refresh in case configuration has changed
        # The cert handler will only refresh if it detects a meaningful change
        logger.info(
            "Requesting CertHandler inspect certs to decide if our CSR has changed and we should re-request"
        )
        self.on.refresh_certs.emit()

    def _get_oauth_decisions_address(self) -> Optional[str]:
        """Retrieve the auth configuration decisions_address if it exists.

        Returns:
            The decisions_address if available; otherwise, None.
        """
        auth_info = self.forward_auth.get_provider_info()
        if not auth_info:
            logger.debug("Auth relation exists but auth_info is missing.")
            return None

        if not auth_info.decisions_address:
            logger.debug("Auth relation exists but decisions_address is missing.")
            return None

        return auth_info.decisions_address

    def _get_routes(self):
        """Return the routes requested by all applications on all ingress relations, and associated relation_handlers.

        Returns:
            A dict mapping (app_name, relation_name): {"handler": relation_handler, "routes": routes}, where
            relation_handler is a valid serializer and deserializer for this (app_name, relation_name)'s relation data.
        """
        routes = {}
        for relation_name in self.ingress_relation_handlers.keys():
            for app_name, app_route_data in self._get_routes_from_ingress(relation_name).items():
                route_key = (app_name, relation_name)
                routes[route_key] = app_route_data

        return routes

    def _get_routes_from_ingress(self, relation_name: str):
        """Retrieve all routes from the given relation, and associated relation_handlers.

        Args:
            relation_name: The name of the ingress relation.

        Returns:
            A dict of {app_name: {"handler": relation_handler, "routes": List[RouteInfo])}.  In the case where a related
            app has not provided any data yet, [RouteInfo] will be an empty list.
        """
        # {key: {"handler": relation_handler, "routes": [RouteInfo]}}
        application_route_data = {}

        # Presently, each relation endpoint supports a single relation handler, so we can just look it up.
        # But in future if we support ingress v2 and v3 simultaneously, we'd need to include in the below loop something
        # to inspect each related app and choose a handler.
        relation_handler = self.ingress_relation_handlers[relation_name]

        for rel in self.model.relations[relation_name]:
            key = rel.app.name
            if key not in application_route_data:
                application_route_data[key] = {"handler": relation_handler, "routes": []}

            if not rel.active or not relation_handler.is_ready(rel):
                # No active routes for this related application
                continue

            data = relation_handler.get_data(rel)
            application_route_data[key]["routes"].append(
                RouteInfo(
                    service_name=data.app.name,
                    namespace=data.app.model,
                    port=data.app.port,
                    # For data.app.strip_prefix, an omitted value (None) equates to False
                    strip_prefix=data.app.strip_prefix or False,
                    prefix=self._generate_default_path(data.app.name, data.app.model),
                )
            )
        return application_route_data

    def _publish_routes_to_ingressed_applications(self, route_data):
        """Update the ingress relation for all routes."""
        ingress_url = self._ingress_url_with_scheme()
        for (app_name, relation_name), this_route_data in route_data.items():
            relation_handler = this_route_data["handler"]
            routes = this_route_data["routes"]
            rel = get_relation_by_name_and_app(self.model.relations[relation_name], app_name)

            if len(routes) != 1:
                if len(routes) > 1:
                    # This is unsupported and should never happen, but just in case.
                    logger.error(
                        f"Cannot publish routes to {app_name} in {relation_name} because there are too many routes."
                        f"  Expected <=1 route, got {routes}"
                    )
                relation_handler.wipe_ingress_data(rel)
                continue

            relation_handler.publish_url(rel, ingress_url + routes[0]["prefix"])

    def _publish_to_istio_ingress_config_relation(self, decisions_address: Optional[str]):
        if not decisions_address:
            self.ingress_config.clear()
            return

        parsed_url = urlparse(decisions_address)
        service_name = parsed_url.hostname
        port = parsed_url.port
        # TODO: Below probably needs to be leader guarded
        # we should think about this as part of working on #issues/16
        self.ingress_config.publish(ext_authz_service_name=service_name, ext_authz_port=str(port))

    def _sync_ext_authz_auth_policy(self, auth_decisions_address: Optional[str]):
        policy_manager = self._get_extz_auth_policy_resource_manager()
        resources = []

        if self.ingress_config.is_ready() and auth_decisions_address:
            provider_name = self.ingress_config.get_ext_authz_provider_name()
            resources.append(self._construct_ext_authz_policy(provider_name))  # type: ignore

        policy_manager.reconcile(resources)

    def _sync_gateway_resources(self):
        unit_count = self.model.app.planned_units()

        # if there are no units left (unit_count < 1), skip reconcile:
        #  - we assume this is a remove event and the remove hook will clean everything up
        #  - updating the HPA with zero replicas is invalid
        if unit_count < 1:
            return

        krm = self._get_gateway_resource_manager()
        resources_list = []
        tls_secret_name = None

        if secret := self._construct_gateway_tls_secret():
            resources_list.append(secret)
            if secret.metadata is None:
                raise ValueError("Unexpected error: secret.metadata is None")
            tls_secret_name = secret.metadata.name

        resources_list.append(self._construct_gateway(tls_secret_name=tls_secret_name))
        resources_list.append(self._construct_hpa(unit_count))

        krm.reconcile(resources_list)

        # TODO: Delete below line when we figure out a way to unset hostname on reconcile if set to empty/invalid/unset
        # this is due to the fact that the patch method used in lk.apply is patch.APPLY (https://github.com/gtsystem/lightkube/blob/75c71426d23963be94412ca6f26f77a7a61ab363/lightkube/core/client.py#L759)
        # when we omit a field like hostname from the patch, apply does not remove the existing value
        # it assumes that the omission means "do not change this field," not "delete this field."
        # also worth noting that setting the value to None to remove it will result into a validation webhook error firing from k8s side
        if not self._is_valid_hostname(self._ingress_url):
            self._remove_hostname_if_present()

    def _remove_hostname_if_present(self):
        """Remove the 'hostname' field from the first listener of the Gateway resource if it is present.

        This is necessary because lightkube.apply with patch.APPLY
        does not remove fields; it assumes omission means "do not change this field."
        Setting the value to None results in a validation error from Kubernetes.
        """
        try:
            existing_gateway = self.lightkube_client.get(
                RESOURCE_TYPES["Gateway"], name=self.app.name, namespace=self.model.name
            )
            if existing_gateway.spec and "listeners" in existing_gateway.spec:
                patches = []
                for i, listener in enumerate(existing_gateway.spec["listeners"]):
                    if "hostname" in listener:
                        patches.append({"op": "remove", "path": f"/spec/listeners/{i}/hostname"})

                if patches:
                    self.lightkube_client.patch(
                        RESOURCE_TYPES["Gateway"],
                        name=self.app.name,
                        namespace=self.model.name,
                        obj=patches,
                        patch_type=PatchType.JSON,
                    )
        except ApiError:
            return

    def _sync_ingress_resources(self, routes: List[RouteInfo]):
        """Synchronize the ingress resources to reflect the desired routes."""
        if not self.unit.is_leader():
            raise RuntimeError("Ingress can only be provided on the leader unit.")

        httproutes = []
        ingress_to_workload_authorization_policies = []

        # If we can construct a gateway Secret, TLS is enabled so we should configure the routes accordingly
        is_tls_enabled = self._construct_gateway_tls_secret() is not None

        for route in routes:
            if not route["prefix"]:
                # This should never happen
                raise RuntimeError(f"Missing prefix in route: {route}")

            if is_tls_enabled:
                # TLS is configured, so we enable HTTPS route and redirect HTTP to HTTPS
                httproutes.append(
                    self._construct_redirect_to_https_httproute(
                        app_name=route["service_name"],
                        model=route["namespace"],
                        prefix=route["prefix"],
                        section_name="http",
                    )
                )
                httproutes.append(
                    self._construct_httproute(
                        service_name=route["service_name"],
                        namespace=route["namespace"],
                        port=route["port"],
                        strip_prefix=route["strip_prefix"],
                        prefix=route["prefix"],
                        section_name="https",
                    )
                )
            else:
                # Else, we enable only an HTTP route
                httproutes.append(
                    self._construct_httproute(
                        service_name=route["service_name"],
                        namespace=route["namespace"],
                        port=route["port"],
                        strip_prefix=route["strip_prefix"],
                        prefix=route["prefix"],
                        section_name="http",
                    )
                )

            ingress_to_workload_authorization_policies.append(
                self._construct_auth_policy_from_ingress_to_target(
                    target_name=route["service_name"],
                    target_namespace=route["namespace"],
                    target_port=route["port"],
                )
            )

        krm = self._get_ingress_route_resource_manager()
        kam = self._get_ingress_auth_policy_resource_manager()
        krm.reconcile(httproutes)
        kam.reconcile(ingress_to_workload_authorization_policies)

    def _ingress_url_with_scheme(self) -> str:
        """Return the url to the ingress managed by this charm, including scheme.

        See _ingress_url for more details.

        This may return None if no ingress load balancer exists.
        """
        scheme = "https" if self._construct_gateway_tls_secret() is not None else "http"
        return f"{scheme}://{self._ingress_url}"

    @property
    def _ingress_url(self) -> Optional[str]:
        """Return the external address for the ingress gateway.

        This will return one of (in order of preference):
        1. the value cached from a previous call to _ingress_url, even if this value has since changed
        2. the `external-hostname` config if that is set
        3. the load balancer address for the ingress gateway, if it exists and has an IP
        4. None

        Preference is given to the previously cached value because this charm may make several calls to this method in
        a single charm execution and the value of the load balancer address may change during that time.  Without this
        preference, we could request certs for one hostname and then serve traffic on another.

        Only use this directly when _ingress_url is allowed to be None.
        """
        if self._ingress_url_ is not None:
            return self._ingress_url_

        if external_hostname := self.model.config.get("external_hostname"):
            hostname = cast(str, external_hostname)
            if self._is_valid_hostname(hostname):
                self._ingress_url_ = hostname
                return self._ingress_url_
            logger.error("Invalid hostname provided, Please ensure this adheres to RFC 1123")
            return None

        if lb_external_address := self._get_lb_external_address:
            self._ingress_url_ = lb_external_address
            return self._ingress_url_

        logger.debug(
            "Load balancer address not available.  This is likely a transient issue that will resolve itself, but"
            " could be because the cluster does not have a load balancer provider.  Defaulting to this charm's fqdn."
        )

        return None

    @staticmethod
    def _generate_default_path(app_name: str, model: str) -> str:
        """Generate the default path for an ingressed route."""
        app_name = app_name.replace("/", "-")
        return f"/{model}-{app_name}"

    def _is_valid_hostname(self, hostname: Optional[str]) -> bool:
        # https://gateway-api.sigs.k8s.io/reference/spec/#gateway.networking.k8s.io/v1.Hostname
        """Check if the provided hostname is a valid DNS hostname according to RFC 1123.

        Doesn't support wildcard prefixes. This function ensures that the hostname conforms
        to the DNS naming conventions, excluding wildcards and IP addresses.

        Args:
            hostname (str): The hostname to validate.

        Returns:
            bool: True if the hostname is valid, False otherwise.
        """
        # Regex to match gateway hostname specs https://github.com/kubernetes-sigs/gateway-api/blob/6446fac9325dbb570675f7b85d58727096bf60a6/apis/v1/shared_types.go#L523
        # Below is the original regex used to validate hosts, as part of this dev iteration below will be omitted in favor of a regex with no wildcard support.
        # TODO: uncomment the below when support is added for both wildcards and using subdomains
        # hostname_regex = re.compile(
        #     r"^(\*\.)?[a-z0-9]([-a-z0-9]*[a-z0-9])?(\.[a-z]([-a-z0-9]*[a-z0-9])?)*$"
        # )

        # Regex with no wildcard (*) or IP support.
        hostname_regex = re.compile(
            r"^[a-z0-9]([-a-z0-9]*[a-z0-9])?(\.[a-z]([-a-z0-9]*[a-z0-9])?)*$"
        )

        # Validate the hostname length
        if not hostname or not (1 <= len(hostname) <= 253):
            return False

        # Check if the hostname matches the required pattern
        if not hostname_regex.match(hostname):
            return False

        return True

    @property
    def _certificate_secret_name(self) -> str:
        """Return the name of the Kubernetes secret used to hold TLS certificate information."""
        return f"{self.app.name}-tls-certificate"

    @staticmethod
    def format_labels(label_dict: Dict[str, str]) -> str:
        """Format a dictionary into a comma-separated string of key=value pairs."""
        return ",".join(f"{key}={value}" for key, value in label_dict.items())


def _get_peer_identity_for_juju_application(app_name, namespace):
    """Return a Juju application's peer identity.

    Format returned is defined by `principals` in
    [this reference](https://istio.io/latest/docs/reference/config/security/authorization-policy/#Source):

    This function relies on the Juju convention that each application gets a ServiceAccount of the same name in the same
    namespace.
    """
    return f"cluster.local/ns/{namespace}/sa/{app_name}"


def get_relation_by_name_and_app(relations, remote_app_name):
    """Return the relation object associated with a given remote app."""
    for rel in relations:
        if rel.app.name == remote_app_name:
            return rel
    raise KeyError(f"Could not find relation with remote_app_name={remote_app_name}")


def deduplicate_app_route_data(application_route_data) -> bool:
    """Remove all routes from any applications that request the same route prefix, editing the input in place.

    For example, given input:
    application_route_data = {
        (app0, ingress-relation-A): {"handler": f, "routes"=[RouteInfo(path="path0")],  # <-- Duplicate path0
        (app1, ingress-relation-A): {"handler": f, "routes"=[RouteInfo(path="path1")],
        (app2, ingress-relation-B): {"handler": f, "routes"=[RouteInfo(path="path0")],  # <-- Duplicate path0
        (app3, ingress-relation-B): {"handler": f, "routes"=[RouteInfo(path="path3")],  # <-- Duplicate path3
        (app4, ingress-relation-B): {"handler": f, "routes"=[RouteInfo(path="path3")],  # <-- Duplicate path3
    }

    This function would return only:
    {
        (app0, ingress-relation-A): {"handler": f, "routes"=[],                         # <-- Duplicate path0
        (app1, ingress-relation-A): {"handler": f, "routes"=[RouteInfo(path="path1")],
        (app2, ingress-relation-B): {"handler": f, "routes"=[],                         # <-- Duplicate path0
        (app3, ingress-relation-B): {"handler": f, "routes"=[],                         # <-- Duplicate path3
        (app4, ingress-relation-B): {"handler": f, "routes"=[],                         # <-- Duplicate path3
    }
    because all other entries have collisions.

    Note that this function does not remove keys from the route map because we still need those later in case we need to
    nullify what we've previously sent to them via the ingress relation.

    Side effects: this modifies the input in place.

    Return:
        bool: True if duplicate routes were removed, False otherwise.
    """
    # Work on a copy so we don't modify the source object
    prefix_to_app_map = defaultdict(list)
    for route_key, route_data in application_route_data.items():
        for route in route_data["routes"]:
            prefix_to_app_map[route["prefix"]].append(route_key)

    # Select only prefixes that have multiple routes using them
    duplicate_prefix_to_app_map = {
        prefix: route_keys
        for prefix, route_keys in prefix_to_app_map.items()
        if len(route_keys) > 1
    }

    # For any app that has one or more duplicate routes, remove all routes for that app
    for prefix, route_keys in duplicate_prefix_to_app_map.items():
        duplicated_app_list = ", ".join(
            [
                f"app {app_name} in relation {relation_name}"
                for app_name, relation_name in route_keys
            ]
        )
        logger.error(
            f"Ingress through prefix {prefix} requested by more than one application.  Got requests from '{duplicated_app_list}'"
        )
        for route_key in route_keys:
            # Remove all routes for this key
            application_route_data[route_key]["routes"] = {}

    return len(duplicate_prefix_to_app_map) > 0


if __name__ == "__main__":
    main(IstioIngressCharm)<|MERGE_RESOLUTION|>--- conflicted
+++ resolved
@@ -687,23 +687,10 @@
         * Check authentication configuration.
         * Publish or clear the auth_decisions_address in ingress-config, if related.
         * If auth relation exists but no decisions address, set to blocked and remove gateway.
-<<<<<<< HEAD
+        * Fetch route information from the ingress relation
         * Synchronize external authorization configuration.
             - If missing valid ingress-config relation when auth is provided, set to blocked and remove gateway.
         * Reconcile HPA and gateway resources to align replicas with unit count and ensure gateway readiness.
-        * Validate the external hostname.
-        * Synchronize ingress resources and set up the proxy service.
-        * Update forward auth relation data with ingressed apps.
-        * Request certificate inspection.
-        """
-        if not self.unit.is_leader():
-            self.unit.status = ActiveStatus("Backup unit; standing by for leader takeover")
-            return
-=======
-        * Fetch route information from the ingress relation
-        * Synchronize external authorization configuration.
-            - If missing valid ingress-config relation when auth is provided, set to blocked and remove gateway.
-        * Synchronize gateway resources and validate readiness.
         * Validate the external hostname.
         * Synchronize ingress resources
         * Publish route information to ingressed applications
@@ -711,7 +698,11 @@
         * Update forward auth relation data with ingressed apps.
         * Request certificate inspection.
         """
->>>>>>> 6c5477c0
+
+        if not self.unit.is_leader():
+            self.unit.status = ActiveStatus("Backup unit; standing by for leader takeover")
+            return
+
         # Check authentication configuration.
         auth_decisions_address = self._get_oauth_decisions_address()
 
@@ -727,15 +718,12 @@
             self._remove_gateway_resources()
             return
 
-<<<<<<< HEAD
-=======
         # Construct route information from the ingress relation
         application_route_data = self._get_routes()
         deduplicate_app_route_data(application_route_data)
         # TODO: Capture a BlockedStatus here if there's duplicates
         #  (https://github.com/canonical/istio-ingress-k8s-operator/issues/57)
 
->>>>>>> 6c5477c0
         # Synchronize external authorization configuration.
         if not self.ingress_config.is_ready() and auth_decisions_address:
             self.unit.status = BlockedStatus(
@@ -745,32 +733,21 @@
             return
         self._sync_ext_authz_auth_policy(auth_decisions_address)
 
-<<<<<<< HEAD
         # Reconcile HPA and gateway resources
-=======
-        # Synchronize gateway resources and check readiness.
->>>>>>> 6c5477c0
+
         self._sync_gateway_resources()
         self.unit.status = MaintenanceStatus("Validating gateway readiness")
         if not self._is_ready():
             return
 
         # Validate external hostname.
-<<<<<<< HEAD
-        if not self._external_host:
-=======
         if not self._ingress_url:
->>>>>>> 6c5477c0
             self.unit.status = BlockedStatus(
                 "Invalid hostname provided, Please ensure this adheres to RFC 1123."
             )
             return
 
-<<<<<<< HEAD
-        # Synchronize ingress resources and set up the proxy service.
-=======
         # Synchronize ingress resources
->>>>>>> 6c5477c0
         try:
             # Extract just a list of the routes to be created
             routes_to_create = [
@@ -784,15 +761,12 @@
             self.unit.status = BlockedStatus("Issue with setting up an ingress")
             return
 
-<<<<<<< HEAD
-=======
         # Publish route information to ingressed applications
         self._publish_routes_to_ingressed_applications(application_route_data)
 
         # Set up the proxy service.
         self._setup_proxy_pebble_service()
 
->>>>>>> 6c5477c0
         # Update forward auth relation data with ingressed apps.
         if self.model.get_relation(FORWARD_AUTH_RELATION):
             ingressed_apps = [app for app, _ in application_route_data.keys()]
@@ -800,11 +774,8 @@
                 ForwardAuthRequirerConfig(ingress_app_names=ingressed_apps)
             )
 
-<<<<<<< HEAD
-=======
         self.unit.status = ActiveStatus(f"Serving at {self._ingress_url}")
 
->>>>>>> 6c5477c0
         # Request certificate inspection.
         # Request a cert refresh in case configuration has changed
         # The cert handler will only refresh if it detects a meaningful change
